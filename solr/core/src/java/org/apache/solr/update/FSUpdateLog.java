--- conflicted
+++ resolved
@@ -214,13 +214,8 @@
       // realtime-get could just do a reopen of the searcher
       // optimistic concurrency? Maybe we shouldn't support deleteByQuery w/ optimistic concurrency
       long pos = tlog.writeDeleteByQuery(cmd);
-<<<<<<< HEAD
       LogPtr ptr = new LogPtr(pos, cmd.getVersion());
-      // System.out.println("TLOG: added deleteByQuery " + cmd.query + " to " + tlog + " " + ptr + " map=" + System.identityHashCode(map));
-=======
-      LogPtr ptr = new LogPtr(pos);
       // SolrCore.verbose("TLOG: added deleteByQuery " + cmd.query + " to " + tlog + " " + ptr + " map=" + System.identityHashCode(map));
->>>>>>> 00d85751
     }
   }
 

--- conflicted
+++ resolved
@@ -103,10 +103,7 @@
 
 import com.carrotsearch.randomizedtesting.generators.RandomInts;
 import com.carrotsearch.randomizedtesting.generators.RandomPicks;
-<<<<<<< HEAD
-
-=======
->>>>>>> 7c55b295
+
 
 /**
  * General utility methods for Lucene unit tests. 

--- conflicted
+++ resolved
@@ -278,18 +278,10 @@
     doc.addStored("f1", "v2");
 
     // f2 has no TF
-<<<<<<< HEAD
     fieldTypes.disableHighlighting("f2");
-    fieldTypes.setIndexOptions("f2", IndexOptions.DOCS_ONLY);
+    fieldTypes.setIndexOptions("f2", IndexOptions.DOCS);
     doc.addLargeText("f2", "v1");
     doc.addStored("f2", "v2");
-=======
-    FieldType customType3 = new FieldType(TextField.TYPE_NOT_STORED);
-    customType3.setIndexOptions(IndexOptions.DOCS);
-    Field f = newField("f2", "v1", customType3);
-    doc.add(f);
-    doc.add(newField("f2", "v2", customType2));
->>>>>>> 6d827b40
 
     writer.addDocument(doc);
     writer.forceMerge(1); // be sure to have a single segment

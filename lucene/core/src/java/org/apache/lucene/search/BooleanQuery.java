--- conflicted
+++ resolved
@@ -17,15 +17,6 @@
  * limitations under the License.
  */
 
-<<<<<<< HEAD
-=======
-import java.io.IOException;
-import java.util.ArrayList;
-import java.util.Iterator;
-import java.util.List;
-import java.util.Set;
-
->>>>>>> 9c47892d
 import org.apache.lucene.index.AtomicReaderContext;
 import org.apache.lucene.index.IndexReader;
 import org.apache.lucene.index.Term;
@@ -311,13 +302,7 @@
     public Scorer scorer(AtomicReaderContext context, boolean scoreDocsInOrder,
         boolean topScorer, PostingFeatures flags, Bits acceptDocs)
         throws IOException {
-<<<<<<< HEAD
-      if (termConjunction) {
-        // specialized scorer for term conjunctions
-        return createConjunctionTermScorer(context, acceptDocs, flags);
-      }
-=======
->>>>>>> 9c47892d
+
       List<Scorer> required = new ArrayList<Scorer>();
       List<Scorer> prohibited = new ArrayList<Scorer>();
       List<Scorer> optional = new ArrayList<Scorer>();
@@ -345,18 +330,12 @@
       // detect and we never do so today... (ie, we only
       // return BooleanScorer for topScorer):
 
-<<<<<<< HEAD
+
       // Check if we can return a BooleanScorer
       // nocommit - we need to somehow detect if we need to iterate positions
       // for now, always return BS2
       boolean needsPositions = true;
       if (!needsPositions && !scoreDocsInOrder && flags == PostingFeatures.DOCS_AND_FREQS && topScorer && required.size() == 0) {
-=======
-      // Check if we can and should return a BooleanScorer
-      // TODO: (LUCENE-4872) in some cases BooleanScorer may be faster for minNrShouldMatch
-      // but the same is even true of pure conjunctions...
-      if (!scoreDocsInOrder && topScorer && required.size() == 0 && minNrShouldMatch <= 1) {
->>>>>>> 9c47892d
         return new BooleanScorer(this, disableCoord, minNrShouldMatch, optional, prohibited, maxCoord);
       }
       
@@ -370,28 +349,6 @@
         return null;
       }
       
-<<<<<<< HEAD
-      // Return a BooleanScorer2
-      return new BooleanScorer2(this, disableCoord, minNrShouldMatch, required, prohibited, optional, maxCoord);
-    }
-
-    private Scorer createConjunctionTermScorer(AtomicReaderContext context, Bits acceptDocs, PostingFeatures flags)
-        throws IOException {
-
-      // TODO: fix scorer API to specify "needsScores" up
-      // front, so we can do match-only if caller doesn't
-      // needs scores
-
-      final DocsAndFreqs[] docsAndFreqs = new DocsAndFreqs[weights.size()];
-      for (int i = 0; i < docsAndFreqs.length; i++) {
-        final TermWeight weight = (TermWeight) weights.get(i);
-        final Scorer scorer = weight.scorer(context, true, false, flags, acceptDocs);
-        if (scorer == null) {
-          return null;
-        } else {
-          assert scorer instanceof TermScorer;
-          docsAndFreqs[i] = new DocsAndFreqs((TermScorer) scorer);
-=======
       // simple conjunction
       if (optional.size() == 0 && prohibited.size() == 0) {
         float coord = disableCoord ? 1.0f : coord(required.size(), maxCoord);
@@ -403,7 +360,6 @@
         float coord[] = new float[optional.size()+1];
         for (int i = 0; i < coord.length; i++) {
           coord[i] = disableCoord ? 1.0f : coord(i, maxCoord);
->>>>>>> 9c47892d
         }
         return new DisjunctionSumScorer(this, optional.toArray(new Scorer[optional.size()]), coord);
       }
@@ -422,6 +378,15 @@
       
       // scorer() will return an out-of-order scorer if requested.
       return true;
+    }
+
+    @Override
+    public String toString() {
+      StringBuffer sb = new StringBuffer("BooleanWeight[");
+      for (Weight weight : weights) {
+        sb.append(weight.toString()).append(",");
+      }
+      return sb.append("]").toString();
     }
     
   }
